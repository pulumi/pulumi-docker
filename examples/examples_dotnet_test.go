--- conflicted
+++ resolved
@@ -26,15 +26,8 @@
 func TestNginxCs(t *testing.T) {
 	test := getCsharpBaseOptions(t).
 		With(integration.ProgramTestOptions{
-<<<<<<< HEAD
-			Dir:              path.Join(getCwd(t), "nginx-cs"),
-			Quick:            true,
-			SkipRefresh:      true,
-			DestroyOnCleanup: true,
-=======
 			Dir:                  path.Join(getCwd(t), "nginx-cs"),
 			ExpectRefreshChanges: true,
->>>>>>> e80961ed
 		})
 
 	integration.ProgramTest(t, &test)
