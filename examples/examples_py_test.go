// Copyright 2016-2018, Pulumi Corporation.
//
// Licensed under the Apache License, Version 2.0 (the "License");
// you may not use this file except in compliance with the License.
// You may obtain a copy of the License at
//
//     http://www.apache.org/licenses/LICENSE-2.0
//
// Unless required by applicable law or agreed to in writing, software
// distributed under the License is distributed on an "AS IS" BASIS,
// WITHOUT WARRANTIES OR CONDITIONS OF ANY KIND, either express or implied.
// See the License for the specific language governing permissions and
// limitations under the License.
//go:build python || all
// +build python all

package examples

import (
	"os"
	"path"
	"testing"

	"github.com/pulumi/pulumi/pkg/v3/testing/integration"
)

func TestAzureContainerRegistryPy(t *testing.T) {
	location := os.Getenv("AZURE_LOCATION")
	if location == "" {
		t.Skipf("Skipping test due to missing AZURE_LOCATION environment variable")
	}
	test := getPyOptions(t).
		With(integration.ProgramTestOptions{
			Dir: path.Join(getCwd(t), "azure-container-registry/py"),
			Config: map[string]string{
				"azure:environment": "public",
				"azure:location":    location,
			},
			ExpectRefreshChanges: true,
		})

	integration.ProgramTest(t, &test)
}

func TestAwsContainerRegistryPy(t *testing.T) {
	region := os.Getenv("AWS_REGION")
	if region == "" {
		t.Skipf("Skipping test due to missing AWS_REGION environment variable")
	}
	test := getPyOptions(t).
		With(integration.ProgramTestOptions{
			Dir: path.Join(getCwd(t), "aws-container-registry/py"),
			Config: map[string]string{
				"aws:region": region,
			},
		})

	integration.ProgramTest(t, &test)
}

func TestDigitaloceanContainerRegistryPy(t *testing.T) {
	token := os.Getenv("DIGITALOCEAN_TOKEN")
	if token == "" {
		t.Skipf("Skipping test due to missing DIGITALOCEAN_TOKEN environment variable")
	}
	test := getPyOptions(t).
		With(integration.ProgramTestOptions{
			Dir: path.Join(getCwd(t), "digitalocean-container-registry/py"),
			Config: map[string]string{
				"digitalocean:token": token,
			},
		})

	integration.ProgramTest(t, &test)
}

func TestGcpContainerRegistryPy(t *testing.T) {
	project := os.Getenv("GOOGLE_PROJECT")
	if project == "" {
		t.Skipf("Skipping test due to missing GOOGLE_PROJECT environment variable")
	}
	test := getPyOptions(t).
		With(integration.ProgramTestOptions{
			Dir: path.Join(getCwd(t), "gcp-container-registry/py"),
			Config: map[string]string{
				"gcp:project": project,
			},
		})

	integration.ProgramTest(t, &test)
}

func TestDockerContainerRegistryPy(t *testing.T) {
	username := "pulumibot"
	password := os.Getenv("DOCKER_HUB_PASSWORD")
	test := getPyOptions(t).
		With(integration.ProgramTestOptions{
			Dir: path.Join(getCwd(t), "docker-container-registry/py"),
			Config: map[string]string{
				"cbp-docker-py:dockerUsername": username,
			},
			Secrets: map[string]string{
				"cbp-docker-py:dockerPassword": password,
			},
		})
	integration.ProgramTest(t, &test)
}
func TestNginxPy(t *testing.T) {
	test := getPyOptions(t).
		With(integration.ProgramTestOptions{
<<<<<<< HEAD
			Dir:              path.Join(getCwd(t), "nginx-py"),
			Quick:            true,
			SkipRefresh:      true,
			DestroyOnCleanup: true,
=======
			Dir:                  path.Join(getCwd(t), "nginx-py"),
			ExpectRefreshChanges: true,
>>>>>>> e80961ed
		})

	integration.ProgramTest(t, &test)
}

func TestDockerfilePy(t *testing.T) {
	test := getPyOptions(t).
		With(integration.ProgramTestOptions{
			Dir: path.Join(getCwd(t), "dockerfile-py"),
		})

	integration.ProgramTest(t, &test)
}

func getPyOptions(t *testing.T) integration.ProgramTestOptions {
	base := getBaseOptions()
	basePy := base.With(integration.ProgramTestOptions{
		Dependencies: []string{
			path.Join("..", "sdk", "python", "bin"),
		},
	})

	return basePy
}<|MERGE_RESOLUTION|>--- conflicted
+++ resolved
@@ -108,15 +108,8 @@
 func TestNginxPy(t *testing.T) {
 	test := getPyOptions(t).
 		With(integration.ProgramTestOptions{
-<<<<<<< HEAD
-			Dir:              path.Join(getCwd(t), "nginx-py"),
-			Quick:            true,
-			SkipRefresh:      true,
-			DestroyOnCleanup: true,
-=======
 			Dir:                  path.Join(getCwd(t), "nginx-py"),
 			ExpectRefreshChanges: true,
->>>>>>> e80961ed
 		})
 
 	integration.ProgramTest(t, &test)
