--- conflicted
+++ resolved
@@ -134,16 +134,30 @@
 	})
 }
 
-<<<<<<< HEAD
-func TestBuilderVersionsYAML(t *testing.T) {
-=======
 func TestUnknownsBuildOnPreviewWarnsYAML(t *testing.T) {
->>>>>>> 61de3326
 	cwd, err := os.Getwd()
 	if !assert.NoError(t, err) {
 		t.FailNow()
 	}
-<<<<<<< HEAD
+	var outputBuf bytes.Buffer
+	integration.ProgramTest(t, &integration.ProgramTestOptions{
+		Dir:                      path.Join(cwd, "test-unknowns", "yaml-build-on-preview"),
+		SkipUpdate:               true, //only run Preview
+		SkipExportImport:         true,
+		Verbose:                  true, //we need this to verify the build output logs
+		AllowEmptyPreviewChanges: true,
+		Stderr:                   &outputBuf,
+		ExtraRuntimeValidation: func(t *testing.T, stack integration.RuntimeValidationStackInfo) {
+			assert.Contains(t, outputBuf.String(), "Minimum inputs for build are unresolved.")
+		},
+	})
+}
+
+func TestBuilderVersionsYAML(t *testing.T) {
+	cwd, err := os.Getwd()
+	if !assert.NoError(t, err) {
+		t.FailNow()
+	}
 
 	t.Run("v1", func(t *testing.T) {
 		integration.ProgramTest(t, &integration.ProgramTestOptions{
@@ -168,18 +182,5 @@
 				assert.NotEmpty(t, platform)
 			},
 		})
-=======
-	var outputBuf bytes.Buffer
-	integration.ProgramTest(t, &integration.ProgramTestOptions{
-		Dir:                      path.Join(cwd, "test-unknowns", "yaml-build-on-preview"),
-		SkipUpdate:               true, //only run Preview
-		SkipExportImport:         true,
-		Verbose:                  true, //we need this to verify the build output logs
-		AllowEmptyPreviewChanges: true,
-		Stderr:                   &outputBuf,
-		ExtraRuntimeValidation: func(t *testing.T, stack integration.RuntimeValidationStackInfo) {
-			assert.Contains(t, outputBuf.String(), "Minimum inputs for build are unresolved.")
-		},
->>>>>>> 61de3326
 	})
 }