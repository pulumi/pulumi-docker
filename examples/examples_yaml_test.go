--- conflicted
+++ resolved
@@ -77,9 +77,6 @@
 	})
 }
 
-<<<<<<< HEAD
-func TestBuilderVersionsYAML(t *testing.T) {
-=======
 func TestDockerSwarmYAML(t *testing.T) {
 	// Temporarily make ourselves a swarm manager.
 	cmd := exec.Command("docker", "swarm", "init")
@@ -89,13 +86,42 @@
 		require.NoError(t, exec.Command("docker", "swarm", "leave", "--force").Run())
 	})
 
->>>>>>> e12a3ea1
 	cwd, err := os.Getwd()
 	if !assert.NoError(t, err) {
 		t.FailNow()
 	}
 
-<<<<<<< HEAD
+	t.Run("service", func(t *testing.T) {
+		integration.ProgramTest(t, &integration.ProgramTestOptions{
+			Dir:         path.Join(cwd, "test-swarm", "service"),
+			Quick:       true,
+			SkipRefresh: true,
+		})
+	})
+
+	t.Run("service-replicated", func(t *testing.T) {
+		integration.ProgramTest(t, &integration.ProgramTestOptions{
+			Dir:         path.Join(cwd, "test-swarm", "service-replicated"),
+			Quick:       true,
+			SkipRefresh: true,
+		})
+	})
+
+	t.Run("service-global", func(t *testing.T) {
+		integration.ProgramTest(t, &integration.ProgramTestOptions{
+			Dir:         path.Join(cwd, "test-swarm", "service-global"),
+			Quick:       true,
+			SkipRefresh: true,
+		})
+	})
+}
+
+func TestBuilderVersionsYAML(t *testing.T) {
+	cwd, err := os.Getwd()
+	if !assert.NoError(t, err) {
+		t.FailNow()
+	}
+
 	t.Run("v1", func(t *testing.T) {
 		integration.ProgramTest(t, &integration.ProgramTestOptions{
 			Dir:         path.Join(cwd, "test-builder-version", "v1"),
@@ -118,29 +144,6 @@
 				assert.True(t, ok)
 				assert.NotEmpty(t, platform)
 			},
-=======
-	t.Run("service", func(t *testing.T) {
-		integration.ProgramTest(t, &integration.ProgramTestOptions{
-			Dir:         path.Join(cwd, "test-swarm", "service"),
-			Quick:       true,
-			SkipRefresh: true,
-		})
-	})
-
-	t.Run("service-replicated", func(t *testing.T) {
-		integration.ProgramTest(t, &integration.ProgramTestOptions{
-			Dir:         path.Join(cwd, "test-swarm", "service-replicated"),
-			Quick:       true,
-			SkipRefresh: true,
-		})
-	})
-
-	t.Run("service-global", func(t *testing.T) {
-		integration.ProgramTest(t, &integration.ProgramTestOptions{
-			Dir:         path.Join(cwd, "test-swarm", "service-global"),
-			Quick:       true,
-			SkipRefresh: true,
->>>>>>> e12a3ea1
 		})
 	})
 }