--- conflicted
+++ resolved
@@ -29,31 +29,18 @@
 	// Note: no Config! This package should be usable without any config.
 }
 
-// func TestAws(t *testing.T) {
-// 	region := os.Getenv("AWS_REGION")
-// 	if region == "" {
-// 		t.Skipf("Skipping test due to missing AWS_REGION environment variable")
-// 	}
-// 	fmt.Printf("AWS Region: %v\n", region)
+func TestAws(t *testing.T) {
+	region := os.Getenv("AWS_REGION")
+	if region == "" {
+		t.Skipf("Skipping test due to missing AWS_REGION environment variable")
+	}
+	fmt.Printf("AWS Region: %v\n", region)
 
-// 	cwd, err := os.Getwd()
-// 	if !assert.NoError(t, err) {
-// 		t.FailNow()
-// 	}
+	cwd, err := os.Getwd()
+	if !assert.NoError(t, err) {
+		t.FailNow()
+	}
 
-<<<<<<< HEAD
-// 	opts := base.With(integration.ProgramTestOptions{
-// 		Config: map[string]string{
-// 			"aws:region": region,
-// 		},
-// 		Dependencies: []string{
-// 			"@pulumi/docker",
-// 		},
-// 		Dir: path.Join(cwd, "aws"),
-// 	})
-// 	integration.ProgramTest(t, &opts)
-// }
-=======
 	shortTests := []integration.ProgramTestOptions{}
 
 	longTests := []integration.ProgramTestOptions{
@@ -77,7 +64,6 @@
 		integration.ProgramTest(t, &ex)
 	}
 }
->>>>>>> 58da34cb
 
 func TestNginx(t *testing.T) {
 	cwd, err := os.Getwd()
