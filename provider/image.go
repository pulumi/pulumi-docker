package provider

import (
	"context"
	"crypto/tls"
	"crypto/x509"
	"encoding/base64"
	"encoding/json"
	"fmt"
	"io"
	"log"
	"net"
	"net/http"
	"os"
	"path"
	"path/filepath"
	"runtime"
	"strings"
	"time"

	buildCmd "github.com/docker/cli/cli/command/image/build"
	clibuild "github.com/docker/cli/cli/command/image/build"
	"github.com/docker/cli/cli/config"
	"github.com/docker/cli/cli/config/configfile"
	"github.com/docker/cli/cli/config/credentials"
	clitypes "github.com/docker/cli/cli/config/types"
	"github.com/docker/cli/cli/connhelper"
	"github.com/docker/distribution/reference"
	"github.com/docker/docker/api/types"
	"github.com/docker/docker/client"
	"github.com/docker/docker/pkg/archive"
	"github.com/docker/docker/pkg/idtools"
	"github.com/docker/docker/pkg/jsonmessage"
	structpb "github.com/golang/protobuf/ptypes/struct"
	"github.com/google/uuid"
	controlapi "github.com/moby/buildkit/api/services/control"
	"github.com/moby/buildkit/identity"
	"github.com/moby/buildkit/session"
	"github.com/moby/buildkit/session/auth/authprovider"
	"github.com/moby/moby/registry"
	"github.com/opencontainers/go-digest"
	"github.com/pulumi/pulumi/sdk/v3/go/common/resource"
	"github.com/pulumi/pulumi/sdk/v3/go/common/resource/plugin"
	"github.com/spf13/afero"
)

const (
	defaultDockerfile = "Dockerfile"
	defaultBuilder    = "2"
)

type Image struct {
	Name     string
	SkipPush bool
	Registry Registry
	Tag      string
	Build    Build
}

type Registry struct {
	Server   string
	Username string
	Password string
}

type Build struct {
	Context        string
	Dockerfile     string
	CachedImages   []string
	Args           map[string]*string
	Target         string
	Platform       string
	Network        string
	ExtraHosts     []string
	BuilderVersion types.BuilderVersion
}

type Config struct {
	Host     string
	SSHOpts  []string
	Ca       string
	Cert     string
	Key      string
	CertPath string
}

func (p *dockerNativeProvider) dockerBuild(ctx context.Context,
	urn resource.URN,
	props *structpb.Struct,
<<<<<<< HEAD
) (string, *structpb.Struct, error) {
=======
	isPreview bool,
) (string, *structpb.Struct, error) {

>>>>>>> 61de3326
	inputs, err := plugin.UnmarshalProperties(props, plugin.MarshalOptions{KeepUnknowns: true, SkipNulls: true})
	if err != nil {
		return "", nil, err
	}
	reg := marshalRegistry(inputs["registry"])
	skipPush := marshalSkipPush(inputs["skipPush"])
	// read in values to Image
	img := Image{
		Name:     inputs["imageName"].StringValue(),
		SkipPush: skipPush,
		Registry: reg,
	}

	build, err := marshalBuildAndApplyDefaults(inputs["build"])
	if err != nil {
		return "", nil, err
	}
	img.Build = build

	docker, err := configureDockerClient(p.config, true)
	if err != nil {
		return "", nil, err
	}

	// make the build context and ensure to exclude dockerignore file patterns

	initialIgnorePatterns, err := getIgnorePatterns(afero.NewOsFs(), build.Dockerfile, build.Context)
	if err != nil {
		return "", nil, fmt.Errorf("error reading ignore file: %w", err)
	}

	absDockerfile, err := filepath.Abs(build.Dockerfile)
	if err != nil {
		return "", nil, fmt.Errorf("absDockerfile error: %s", err)
	}
	absBuildpath, err := filepath.Abs(build.Context)
	if err != nil {
		return "", nil, fmt.Errorf("absBuildPath error: %s", err)
	}
	relDockerfile, err := filepath.Rel(absBuildpath, absDockerfile)
	if err != nil {
		return "", nil, fmt.Errorf("relDockerfile error: %s", err)
	}

	// filepath.Abs returns the filepath with the os' filepath separator.
	// To clean this up, we convert the filepath to a forward slash.
	relDockerfile = filepath.ToSlash(relDockerfile)

	// if the dockerfile is in the context it will be something like "./Dockerfile" or "./sub/dir/Dockerfile"
	// if the dockerfile is out of the context it will begin with "../"
	dockerfileInContext := true
	if strings.HasPrefix(relDockerfile, "../") {
		dockerfileInContext = false
	}

	contextDir, err := clibuild.ResolveAndValidateContextPath(build.Context)
	if err != nil {
		return "", nil, fmt.Errorf("error resolving context: %w", err)
	}

	if err := clibuild.ValidateContextDirectory(contextDir, initialIgnorePatterns); err != nil {
		return "", nil, fmt.Errorf("error validating context: %w", err)
	}

	// un-ignore build files so the docker daemon can use them
	ignorePatterns := buildCmd.TrimBuildFilesFromExcludes(
		initialIgnorePatterns,
		relDockerfile,
		false,
	)

	// warn user about accidentally copying build files
	if build.BuilderVersion == defaultBuilder && len(initialIgnorePatterns) != len(ignorePatterns) {
		msg := "It looks like you are trying to dockerignore a build file such as `Dockerfile` or `.dockerignore`. " +
			"To avoid accidentally copying these files to your image, please ensure any copied file systems do not " +
			"include `Dockerfile` or `.dockerignore`."
		_ = p.host.Log(ctx, "warning", urn, msg)
	}

	tar, err := archive.TarWithOptions(contextDir, &archive.TarOptions{
		ExcludePatterns: ignorePatterns,
		ChownOpts:       &idtools.Identity{UID: 0, GID: 0},
	})
	if err != nil {
		return "", nil, err
	}
	defer tar.Close()

	// add dockerfile to tarball if it's not in the build context
	replaceDockerfile := relDockerfile
	if !dockerfileInContext {
		// Handle Dockerfile from outside of build context folder
		var dockerfileCtx io.ReadCloser
		dockerfileCtx, err = os.Open(build.Dockerfile)
		if err != nil {
			return "", nil, err
		}
		tar, replaceDockerfile, err = clibuild.AddDockerfileToBuildContext(dockerfileCtx, tar)
		if err != nil {
			return "", nil, err
		}
	}

	cfg, err := getDefaultDockerConfig()
	if err != nil {
		return "", nil, err
	}

	authConfigs := make(map[string]types.AuthConfig)
	var regAuth types.AuthConfig

	auths, err := cfg.GetAllCredentials()
	if err != nil {
		return "", nil, err
	}
	for k, auth := range auths {
		authConfigs[k] = types.AuthConfig(auth)
	}

	// sign into registry if we're pushing or setting CacheFrom
	// TODO: add functionality for additional registry caches not associated with the stack image
	// See: https://github.com/pulumi/pulumi-docker/issues/497
	if len(img.Build.CachedImages) > 0 || !img.SkipPush {
		auth, msg, err := getRegistryAuth(img, cfg)
		if err != nil {
			return "", nil, err
		}
		if msg != "" {
			_ = p.host.Log(ctx, "warning", urn, msg)
		}

		authConfigs[auth.ServerAddress] = auth                          // for image cache
		cfg.AuthConfigs[auth.ServerAddress] = clitypes.AuthConfig(auth) // for buildkit cache using session auth
		regAuth = auth                                                  // for image push
	}

	// make the build options
	opts := types.ImageBuildOptions{
		Dockerfile:  replaceDockerfile,
		Tags:        []string{img.Name}, // this should build the image locally, sans registry info
		CacheFrom:   img.Build.CachedImages,
		BuildArgs:   build.Args,
		Version:     build.BuilderVersion,
		Platform:    build.Platform,
		Target:      build.Target,
		ExtraHosts:  build.ExtraHosts,
		NetworkMode: build.Network,

		AuthConfigs: authConfigs,
	}

	// Start a session for BuildKit
	if build.BuilderVersion == defaultBuilder {
		sess, err := session.NewSession(ctx, "pulumi-docker", identity.NewID())
		if err != nil {
			return "", nil, err
		}

		dockerAuthProvider := authprovider.NewDockerAuthProvider(cfg)
		sess.Allow(dockerAuthProvider)

		dialSession := func(ctx context.Context, proto string, meta map[string][]string) (net.Conn, error) {
			return docker.DialHijack(ctx, "/session", proto, meta)
		}
		go func() {
			err := sess.Run(ctx, dialSession)
			if err != nil {
				_ = p.host.Log(ctx, "error", urn, fmt.Sprintf("Error running BuildKit session: %v", err))
			}
		}()
		defer sess.Close()
		opts.SessionID = sess.ID()
	}

	// Docker with BuildKit seems to not cache multi-stage builds every other build. This is a known issue:
	// - https://github.com/moby/buildkit/issues/3730
	// - https://github.com/moby/buildkit/issues/2274
	// - https://github.com/moby/buildkit/issues/1981
	//
	// A workaround suggested in these threads is to `docker pull` the image prior to building.

	// In this loop, we pull the cached images, and none of the errors inside this loop are fatal. If we fail
	// to pull an image, we log a warning and continue.
	for _, cachedImage := range img.Build.CachedImages {
		auth, msg, err := getRegistryAuth(img, cfg)
		if err != nil {
			_ = p.host.Log(ctx, "warning", urn, msg)
			continue
		}
		if msg != "" {
			_ = p.host.Log(ctx, "warning", urn, msg)
			continue
		}

		err = pullDockerImage(ctx, p, urn, docker, auth, cachedImage, opts.Platform)
		if err != nil {
			// Non-fatal, let users know that we failed to pull the image
			_ = p.host.Log(ctx, "info", urn, fmt.Sprintf("cacheFrom image %s not available: %v", cachedImage, err))
		}
	}

	// Print build logs to `Info` progress report
	imageID, err := p.runImageBuild(ctx, docker, tar, opts, urn, img.Name)
	if err != nil {
		return "", nil, err
	}

	outputs := map[string]interface{}{
		"dockerfile":     relDockerfile,
		"context":        img.Build.Context,
		"baseImageName":  img.Name,
		"registryServer": img.Registry.Server,
		"imageName":      img.Name,
		"platform":       img.Build.Platform,
	}

	imageName, err := reference.ParseNormalizedNamed(img.Name)
	if err != nil {
		return "", nil, err
	}

	// if we are not pushing to the registry, or we are in Preview mode, we return after building the local image.
	if img.SkipPush || isPreview {
		// Obtain image digest from docker inspect
		imageInspect, _, inspErr := docker.ImageInspectWithRaw(ctx, img.Name)
		if inspErr != nil {
			return "", nil, err
		}
		// We set repoDigest to the image ID returned from docker inspect.
		outputs["repoDigest"] = imageInspect.ID
		pbstruct, err := plugin.MarshalProperties(
			resource.NewPropertyMapFromMap(outputs),
			plugin.MarshalOptions{KeepUnknowns: true, SkipNulls: true},
		)
		return img.Name, pbstruct, err
	}

	_ = p.host.LogStatus(ctx, "info", urn, "Pushing Image to the registry")

	authConfigBytes, err := json.Marshal(regAuth)
	if err != nil {
		return "", nil, fmt.Errorf("error parsing authConfig: %v", err)
	}
	authConfigEncoded := base64.URLEncoding.EncodeToString(authConfigBytes)

	pushOpts := types.ImagePushOptions{RegistryAuth: authConfigEncoded}

	// By default, we push our image with the qualified image name from the input, without extra tagging.
	pushOutput, err := docker.ImagePush(ctx, img.Name, pushOpts)
	if err != nil {
		return "", nil, err
	}

	defer pushOutput.Close()

	// TODO: https://github.com/pulumi/pulumi-docker/issues/846 - Consider relying on the PushResult
	// for computing the repo digest.
	var expectedRepoDigest reference.Reference
	extractRepoDigest := func(rm json.RawMessage) (bool, string, error) {
		var result types.PushResult
		err := json.Unmarshal(rm, &result)
		if err != nil {
			// Unmarshal failures here mean the message isn't what we expected, return handled = false
			return false, "", nil
		}

		digest, err := digest.Parse(result.Digest)
		if err != nil {
			return false, fmt.Sprintf("Unable to parse pushed digest %q", result.Digest), nil
		}

		imageNameWithoutTag := reference.TrimNamed(imageName) // removes tags or digests
		pushedRepoDigest, err := reference.WithDigest(imageNameWithoutTag, digest)
		if err != nil {
			return false, fmt.Sprintf("Unable to compute expected repo digest from imageName %q, digest %q",
				imageName.String(), result.Digest), nil
		}
		expectedRepoDigest = pushedRepoDigest
		return true, fmt.Sprintf("Pushed image with digest %s", result.Digest), nil
	}

	// Print push logs to `Info` progress report
	err = p.processLog(ctx, urn, pushOutput, extractRepoDigest)
	if err != nil {
		return "", nil, fmt.Errorf("error reading push output: %v", err)
	}

	// n.b.: This is one of the few API calls where we can use imageID and not img.Name, as it
	// inspects the local store.
	repoDigest, err := p.getRepoDigest(ctx, docker, imageID, img, urn)
	if err != nil {
		return "", nil, err
	}
	outputs["repoDigest"] = repoDigest.String()

	if expectedRepoDigest == nil {
		_ = p.host.Log(ctx, "warning", urn, "Push completed without reporting a digest")
	} else if expectedRepoDigest.String() != repoDigest.String() {
		_ = p.host.Log(ctx, "warning", urn,
			fmt.Sprintf("Expected repo digest %q, found %q", expectedRepoDigest, repoDigest))
	}

	pbstruct, err := plugin.MarshalProperties(
		resource.NewPropertyMapFromMap(outputs),
		plugin.MarshalOptions{KeepUnknowns: true, SkipNulls: true},
	)
	return img.Name, pbstruct, err
}

// getRepoDigest returns the repoDigest for the given image ID that matches the target image name.
// If the image is not found in the local store, it returns an error.
func (p *dockerNativeProvider) getRepoDigest(
	ctx context.Context, docker *client.Client, imageID string,
	img Image, urn resource.URN,
) (reference.Reference, error) {
	dist, _, err := docker.ImageInspectWithRaw(ctx, imageID)
	if err != nil {
		return nil, err
	}

	imageName, err := reference.ParseNormalizedNamed(img.Name)
	if err != nil {
		return nil, err
	}

	var repoDigest reference.Reference
	for _, d := range dist.RepoDigests {
		ref, err := reference.ParseNormalizedNamed(d)
		if err != nil {
			_ = p.host.Log(ctx, "warning", urn, fmt.Sprintf("Error parsing digest %q: %v", d, err))
			continue
		}

		// If this image has been pushed to multiple repositories, repo digests will be present for
		// each. Disambiguate by using the Name() property, which is the normalized repository name.
		if imageName.Name() == ref.Name() {
			repoDigest = ref
			break
		}
	}
	return repoDigest, err
}

// runImageBuild runs the image build and ensures that the correct image exists in the local image
// store. Due to reliability issues and a possible race condition, we use a defense-in-depth
// approach to add uniqueness to built images, and poll for the image store to contain a built image
// with the ID we expect.
//
// The returned image ID will be a sha that is unique to the image store, but cannot be used for
// pushing, e.g.: "sha256:39a1a41d26ee99b35c260e96b8fa21778885a4a67c8f1d81c7b58b1979d52319". These
// ids are only meaningful for the Docker Engine that built them.
//
// We take these steps to ensure that the image we built is the image we push:
//
// 1. We label the image with a unique buildID.
//
// 2. We obtain the Docker image store's imageID as a result of `ImageBuild`.
//
// 3. We poll the image store looking for the image.
//
// 4. We only return an imageID if the image in the store matches both (1.) and (2.)
func (p *dockerNativeProvider) runImageBuild(
	ctx context.Context, docker *client.Client, tar io.Reader,
	opts types.ImageBuildOptions, urn resource.URN, name string,
) (string, error) {
	if opts.Labels == nil {
		opts.Labels = make(map[string]string)
	}
	// TODO: https://github.com/pulumi/pulumi-docker/issues/846 - Consider removing the build ID.
	id, err := uuid.NewRandom()
	if err != nil {
		return "", fmt.Errorf("error generating random ID for build: %v", err)
	}
	buildIDLabel := "pulumi.com/build-id"
	buildIDValue := id.String()
	opts.Labels[buildIDLabel] = buildIDValue

	// Close the imgBuildResp in a timely manner
	_ = p.host.LogStatus(ctx, "info", urn, "Starting Docker build")
	imgBuildResp, err := docker.ImageBuild(ctx, tar, opts)
	if err != nil {
		return "", fmt.Errorf("error building image: %v", err)
	}
	defer imgBuildResp.Body.Close()

	var imageID string
	extractImageID := func(rm json.RawMessage) (bool, string, error) {
		var result types.BuildResult
		err := json.Unmarshal(rm, &result)
		if err != nil {
			// Unmarshal failures here mean the message isn't what we expected, return handled = false
			return false, "", nil
		}

		imageID = result.ID
		return true, fmt.Sprintf("Built image with ID %s", imageID), nil
	}

	err = p.processLog(ctx, urn, imgBuildResp.Body, extractImageID)
	if err != nil {
		return "", fmt.Errorf("error reading build output: %v", err)
	}

	if imageID == "" {
		return "", fmt.Errorf("no image id found in build output")
	}

	_ = p.host.LogStatus(ctx, "info", urn,
		fmt.Sprintf("Built image with local id %q, polling image store for image", imageID))
	// TODO: https://github.com/pulumi/pulumi-docker/issues/846 - Consider removing polling for the
	// image.
	findImageID := func() (bool, error) {
		listResult, err := docker.ImageList(ctx, types.ImageListOptions{})
		if err != nil {
			return false, fmt.Errorf("error inspecting image: %v", err)
		}
		// Search for our imageID in listResult
		for _, storedImage := range listResult {
			if storedImage.ID == imageID {
				if storedImage.Labels[buildIDLabel] == buildIDValue {
					return true, nil
				}
				_ = p.host.Log(ctx, "warning", urn,
					fmt.Sprintf("Found in store does not match built image, expected label %s=%s, found %s",
						buildIDLabel, buildIDValue, storedImage.Labels[buildIDLabel]))
				return false, nil
			}
		}
		return false, nil
	}

	var found bool
	for i := 0; i < 5; i++ {
		found, err = findImageID()
		if err != nil {
			return "", err
		}
		if found {
			break
		}
		time.Sleep(1 * time.Second)
	}
	if !found {
		return "", fmt.Errorf("Unable to find built image in local image store")
	}

	_ = p.host.LogStatus(ctx, "info", urn, fmt.Sprintf("Image built successfully, local id %q", imageID))
	return imageID, nil
}

func pullDockerImage(ctx context.Context, p *dockerNativeProvider, urn resource.URN,
	docker *client.Client, authConfig types.AuthConfig, cachedImage string, platform string,
) error {
	if cachedImage != "" {
		_ = p.host.LogStatus(ctx, "info", urn, fmt.Sprintf("Pulling cached image %s", cachedImage))

		cachedImageAuthBytes, err := json.Marshal(authConfig)
		if err != nil {
			return err
		}
		cachedImageRegistryAuth := base64.URLEncoding.EncodeToString(cachedImageAuthBytes)

		pullOutput, err := docker.ImagePull(ctx, cachedImage, types.ImagePullOptions{
			RegistryAuth: cachedImageRegistryAuth,
			Platform:     platform,
		})
		if err != nil {
			return fmt.Errorf("Error pulling cached image %s: %v", cachedImage, err)
		}

		defer pullOutput.Close()

		err = p.processLog(ctx, urn, pullOutput, nil)
		if err != nil {
			return fmt.Errorf("error reading pull output: %v", err)
		}
	}
	return nil
}

func marshalBuildAndApplyDefaults(b resource.PropertyValue) (Build, error) {
	// build can be nil, a string or an object; we will also use reasonable defaults here.
	var build Build
	if b.IsNull() {
		// use the default build context
		build.Context = "."
		build.Dockerfile = defaultDockerfile
		return build, nil
	}

	if !b.IsObject() {
		return build, nil
	}
	// read in the build type fields
	buildObject := b.ObjectValue()

	// Context
	if !buildObject["context"].ContainsUnknowns() {
		if buildObject["context"].IsNull() {
			// set default
			build.Context = "."
		} else {
			build.Context = buildObject["context"].StringValue()
		}
	}

	// Dockerfile
	if !buildObject["dockerfile"].ContainsUnknowns() {
		if buildObject["dockerfile"].IsNull() {
			// set default
			build.Dockerfile = path.Join(build.Context, defaultDockerfile)
		} else {
			build.Dockerfile = buildObject["dockerfile"].StringValue()
		}
	}

	// BuildKit
	version, err := marshalBuilder(buildObject["builderVersion"])
	if err != nil {
		return build, err
	}
	build.BuilderVersion = version

	// Args
	build.Args = marshalArgs(buildObject["args"])

	// Target
	if !buildObject["target"].IsNull() && !buildObject["target"].ContainsUnknowns() {
		build.Target = buildObject["target"].StringValue()
	}

	// CacheFrom
	cache, err := marshalCachedImages(b)
	if err != nil {
		return build, err
	}
	build.CachedImages = cache

	// AddHosts
	hosts, err := marshalExtraHosts(b)
	if err != nil {
		return build, err
	}
	build.ExtraHosts = hosts

	// Network
	if !buildObject["network"].IsNull() {
		build.Network = buildObject["network"].StringValue()
	}

	// Platform
	if !buildObject["platform"].IsNull() && !buildObject["platform"].ContainsUnknowns() {
		build.Platform = buildObject["platform"].StringValue()
	}
	return build, nil
}

func marshalExtraHosts(b resource.PropertyValue) ([]string, error) {
	var extraHosts []string
	if b.IsNull() || b.ObjectValue()["addHosts"].IsNull() {
		return extraHosts, nil
	}
	hosts := b.ObjectValue()["addHosts"].ArrayValue()

	for _, host := range hosts {
		if !host.IsString() {
			continue
		}
		extraHosts = append(extraHosts, host.StringValue())
	}
	return extraHosts, nil
}

func marshalCachedImages(b resource.PropertyValue) ([]string, error) {
	var cacheImages []string
	if b.IsNull() {
		return cacheImages, nil
	}
	if !b.IsObject() {
		return cacheImages, nil
	}
	c := b.ObjectValue()["cacheFrom"]

	if c.IsNull() || !c.IsObject() {
		return cacheImages, nil
	}

	// if we specify a list of stages, then we only pull those
	cacheFrom := c.ObjectValue()
	images, ok := cacheFrom["images"]
	if !ok {
		return cacheImages, fmt.Errorf("cacheFrom requires an `images` field")
	}
	if images.IsNull() {
		return cacheImages, nil
	}

	if !images.IsArray() {
		if !images.ContainsUnknowns() {
			return cacheImages, fmt.Errorf("the `images` field must be a list of strings")
		}
		return cacheImages, nil
	}

	stages := images.ArrayValue()
	for _, img := range stages {
		if !img.IsNull() && !img.ContainsUnknowns() {
			stage := img.StringValue()
			cacheImages = append(cacheImages, stage)
		}
	}
	return cacheImages, nil
}

func marshalRegistry(r resource.PropertyValue) Registry {
	var reg Registry

	if !r.IsNull() && r.IsObject() {

		if !r.ObjectValue()["server"].IsNull() && !r.ObjectValue()["server"].ContainsUnknowns() {
			reg.Server = r.ObjectValue()["server"].StringValue()
		}
		if !r.ObjectValue()["username"].IsNull() && !r.ObjectValue()["username"].ContainsUnknowns() {
			reg.Username = r.ObjectValue()["username"].StringValue()
		}
		if !r.ObjectValue()["password"].IsNull() && !r.ObjectValue()["password"].ContainsUnknowns() {
			reg.Password = r.ObjectValue()["password"].StringValue()
		}
	}
	return reg
}

func marshalArgs(a resource.PropertyValue) map[string]*string {
	args := make(map[string]*string)
	if !a.IsNull() {
		for k, v := range a.ObjectValue() {
			key := fmt.Sprintf("%v", k)
			if !v.ContainsUnknowns() {
				vStr := v.StringValue()
				args[key] = &vStr
			}
		}
	}
	if len(args) == 0 {
		return nil
	}
	return args
}

func marshalBuilder(builder resource.PropertyValue) (types.BuilderVersion, error) {
	var version types.BuilderVersion

	if builder.IsNull() {
		// set default
		return defaultBuilder, nil
	}
	// verify valid input
	switch builder.StringValue() {
	case "BuilderV1":
		return "1", nil
	case "BuilderBuildKit":
		return "2", nil
	default:
		// because the Docker client will default to `BuilderV1`
		// when version isn't set, we return an error
		return version, fmt.Errorf("invalid Docker Builder version")
	}
}

func marshalSkipPush(sp resource.PropertyValue) bool {
	if sp.IsNull() {
		// defaults to false
		return false
	}
	return sp.BoolValue()
}

func getDefaultDockerConfig() (*configfile.ConfigFile, error) {
	cfg, err := config.Load(config.Dir())
	if err != nil {
		return nil, err
	}
	cfg.CredentialsStore = credentials.DetectDefaultStore(cfg.CredentialsStore)
	return cfg, nil
}

func getRegistryAuth(img Image, cfg *configfile.ConfigFile) (types.AuthConfig, string, error) {
	// authentication for registry push or cache pull
	// we check if the user set creds in the Pulumi program, and use those preferentially,
	// otherwise we use host machine creds via authConfigs.
	var regAuthConfig types.AuthConfig
	var msg string

	if img.Registry.Username != "" && img.Registry.Password != "" {
		regAuthConfig.Username = img.Registry.Username
		regAuthConfig.Password = img.Registry.Password
		serverAddr, err := getRegistryAddrForAuth(img.Registry.Server, img.Name)
		if err != nil {
			return regAuthConfig, msg, err
		}
		regAuthConfig.ServerAddress = serverAddr

	} else {
		// send warning if user is attempting to use in-program credentials
		if img.Registry.Username == "" && img.Registry.Password != "" {
			msg = "username was not set, although password was; using host credentials file"
		}
		if img.Registry.Password == "" && img.Registry.Username != "" {
			msg = "password was not set, although username was; using host credentials file"
		}

		registryServer, err := getRegistryAddrForAuth(img.Registry.Server, img.Name)
		if err != nil {
			return regAuthConfig, msg, err
		}

		cliPushAuthConfig, err := cfg.GetAuthConfig(registryServer)
		if err != nil {
			return regAuthConfig, msg, err
		}

		regAuthConfig = types.AuthConfig(cliPushAuthConfig)
	}
	return regAuthConfig, msg, nil
}

// Because the authConfigs provided by the host may return URIs with the `https://` scheme in the
// map keys, `getRegistryAddrForAuth` ensures we return either the legacy Docker IndexServer's URI,
// which is special cased, or a registry hostname.
func getRegistryAddrForAuth(serverName, imgName string) (string, error) {
	var hostname string

	if serverName == "" {
		// if there is no servername in the registry input, we attempt to build it from the fully qualified image name.
		var err error
		hostname, err = getRegistryAddrFromImage(imgName)
		if err != nil {
			return "", err
		}
	} else {
		hostname = registry.ConvertToHostname(serverName)
	}

	switch hostname {
	// handle historically permitted names, mapping them to the v1 registry hostname
	case registry.IndexHostname, registry.IndexName, registry.DefaultV2Registry.Host:
		return registry.IndexServer, nil
	}
	return hostname, nil
}

func getRegistryAddrFromImage(imgName string) (string, error) {
	named, err := reference.ParseNamed(imgName)
	if err != nil {
		msg := fmt.Errorf("%q: %w.\nThis resource requires all image names to be fully qualified.\n"+
			"For example, if you are attempting to push to Dockerhub, prefix your image name with `docker.io`:\n\n"+
			"`docker.io/repository/image:tag`", imgName, err)
		return "", msg
	}
	addr := reference.Domain(named)
	return addr, nil
}

func (p *dockerNativeProvider) processLog(ctx context.Context, urn resource.URN,
	in io.Reader, onAuxMessage func(json.RawMessage) (bool, string, error),
) error {
	decoder := json.NewDecoder(in)
	for {
		var jm jsonmessage.JSONMessage
		err := decoder.Decode(&jm)
		if err != nil {
			if err == io.EOF {
				break
			}
			return fmt.Errorf("error parsing Docker output: %v", err)
		}

		msg, err := processLogLine(jm, onAuxMessage)
		if err != nil {
			return err
		}
		if msg != "" {
			_ = p.host.LogStatus(ctx, "info", urn, msg)
		}
	}

	return nil
}

// processLogLine interprets the output from the Docker Engine, handling JSON encoded messages and
// passing aux messages to a callback to handle.
//
// When `onAuxMessage` is not nil, it will be called with the aux message and should return either a
// bool indicating whether the message was handled, a string to append to the log output, or an
// error.
func processLogLine(jm jsonmessage.JSONMessage,
	onAuxMessage func(json.RawMessage) (bool, string, error),
) (string, error) {
	var info string
	if jm.Error != nil {
		if jm.Error.Code == 401 {
			return "", fmt.Errorf("authentication is required")
		}
		if jm.Error.Message == "EOF" {
			return "", fmt.Errorf("%s\n: This error is most likely due to incorrect or mismatched registry "+
				"credentials. Please double check you are using the correct credentials and registry name.",
				jm.Error.Message)
		}
		return "", fmt.Errorf(jm.Error.Message)
	}
	if jm.From != "" {
		info += jm.From
	}
	if jm.Progress != nil {
		info += jm.Status + " " + jm.Progress.String()
	} else if jm.Stream != "" {
		info += jm.Stream
	} else {
		info += jm.Status
	}
	if jm.Aux != nil {
		// if we're dealing with buildkit tracer logs, we need to decode
		if jm.ID == "moby.buildkit.trace" {
			// Process the message like the 'tracer.write' method in build_buildkit.go
			// https://github.com/docker/docker-ce/blob/master/components/cli/cli/command/image/build_buildkit.go#L392
			var resp controlapi.StatusResponse
			var infoBytes []byte
			// ignore messages that are not understood
			if err := json.Unmarshal(*jm.Aux, &infoBytes); err != nil {
				info += "failed to parse aux message: " + err.Error()
			}
			if err := (&resp).Unmarshal(infoBytes); err != nil {
				info += "failed to parse aux message: " + err.Error()
			}
			for _, vertex := range resp.Vertexes {
				info += fmt.Sprintf("digest: %+v\n", vertex.Digest)
				info += fmt.Sprintf("%s\n", vertex.Name)
				if vertex.Error != "" {
					info += fmt.Sprintf("error: %s\n", vertex.Error)
				}
			}
			for _, status := range resp.Statuses {
				info += fmt.Sprintf("%s\n", status.GetID())
			}
			for _, log := range resp.Logs {
				info += fmt.Sprintf("%s\n", string(log.Msg))
			}
			for _, warn := range resp.Warnings {
				info += fmt.Sprintf("%s\n", string(warn.Short))
			}

		} else {
			var handled bool
			var output string
			var err error
			if onAuxMessage != nil && jm.Aux != nil {
				handled, output, err = onAuxMessage(*jm.Aux)
			}
			if err != nil {
				return "", err
			} else if !handled {
				// in the case of non-BuildResult aux messages we print out the whole object.
				infoBytes, err := json.Marshal(jm.Aux)
				if err != nil {
					info += "failed to parse aux message: " + err.Error()
				}
				info += string(infoBytes)
			} else if output != "" {
				info += output
			}
		}
	}

	info = strings.TrimSpace(info)
	return info, nil
}

// When `verify` is set, this function will check that the connection to the docker daemon works.
// If it doesn't and no host was configured, it will try to connect to the user's docker daemon
// instead of the system-wide one.
// `verify` is a testing affordance and will always be true in production.
func configureDockerClient(configs map[string]string, verify bool) (*client.Client, error) {
	host, isExplicitHost := configs["host"]

	if !isExplicitHost {
		host = client.DefaultDockerHost
	}

	cli, err := configureDockerClientInner(configs, host)
	if err != nil {
		return nil, err
	}
	if !verify {
		return cli, nil
	}

	// Skip checking connection for SSH.
	// When a user uses an SSH-based client, we do not want to fall back on default hosts.
	// Additionally, due to https://github.com/kreuzwerker/terraform-provider-docker/issues/262,
	// we want to limit making connections to our remote host.
	if cli.DaemonHost() == "http://docker.example.com" {
		return cli, err
	}

	// Check if the connection works. If not and we used the default host, try the possible user hosts.
	// See "Adminless install on macOS" on https://www.docker.com/blog/docker-desktop-4-18/
	testConnection := func(cli *client.Client) bool {
		_, err = cli.Ping(context.Background())
		if err != nil {
			log.Printf("error connecting to docker daemon at %s: %v", cli.DaemonHost(), err)
			return false
		}

		log.Printf("successful connection to docker daemon at %s", cli.DaemonHost())
		return true
	}

	success := testConnection(cli)
	if !success && !isExplicitHost && runtime.GOOS != "windows" {
		home, err2 := os.UserHomeDir()
		if err2 != nil {
			return nil, err2
		}

		userHosts := []string{"unix://%s/.docker/run/docker.sock", "unix://%s/.docker/desktop/docker.sock"}
		for _, userHost := range userHosts {
			userSock := fmt.Sprintf(userHost, home)
			cli, err = configureDockerClientInner(configs, userSock)
			if err != nil {
				return cli, err
			}
			if testConnection(cli) {
				success = true
				break
			}
		}
	}

	if success {
		return cli, err
	}
	return nil, fmt.Errorf("failed to connect to any docker daemon")
}

func configureDockerClientInner(configs map[string]string, host string) (*client.Client, error) {
	// check for TLS inputs
	var caMaterial, certMaterial, keyMaterial, certPath string
	if val, ok := configs["caMaterial"]; ok {
		caMaterial = val
	}
	if val, ok := configs["certMaterial"]; ok {
		certMaterial = val
	}
	if val, ok := configs["keyMaterial"]; ok {
		keyMaterial = val
	}
	if val, ok := configs["certPath"]; ok {
		certPath = val
	}

	var err error
	clientOpts := []client.Opt{}

	// Create the https client with raw TLS certificates that have been provided directly
	if certMaterial != "" || keyMaterial != "" || caMaterial != "" {
		if certMaterial == "" || keyMaterial == "" || caMaterial == "" {
			return nil, fmt.Errorf("certMaterial, keyMaterial, and caMaterial must all be specified")
		}
		if certPath != "" {
			return nil, fmt.Errorf("when using raw certificates, certPath must not be specified")
		}

		httpClient, err := buildHTTPClientFromBytes([]byte(caMaterial), []byte(certMaterial), []byte(keyMaterial))
		if err != nil {
			return nil, err
		}

		clientOpts = append(clientOpts, client.WithHTTPClient(httpClient))
		// Set host before env to preserve previous logic
		if host != "" {
			clientOpts = append(clientOpts, client.WithHost(host))
		}
		clientOpts = append(clientOpts,
			client.FromEnv,
			client.WithAPIVersionNegotiation())
	} else if certPath != "" {
		// Create the https client with TLS certificate material at the specified path
		var ca, cert, key string
		ca = filepath.Join(certPath, "ca.pem")
		cert = filepath.Join(certPath, "cert.pem")
		key = filepath.Join(certPath, "key.pem")

		clientOpts = append(clientOpts,
			client.FromEnv,
			client.WithTLSClientConfig(ca, cert, key),
			client.WithAPIVersionNegotiation())

		if host != "" {
			clientOpts = append(clientOpts, client.WithHost(host))
		}
	} else {
		// No TLS certificate material provided, create an http client
		if host != "" {
			var sshopts []string
			if opts, ok := configs["sshOpts"]; ok {
				err := json.Unmarshal([]byte(opts), &sshopts)
				if err != nil {
					return nil, err
				}
			}
			// first, check for ssh host
			helper, err := connhelper.GetConnectionHelperWithSSHOpts(host, sshopts)
			if err != nil {
				return nil, err
			}
			if helper != nil {
				clientOpts = append(clientOpts,
					client.FromEnv,
					client.WithAPIVersionNegotiation(),
					client.WithDialContext(helper.Dialer),
					client.WithHost(helper.Host))
			} else {
				// if no helper is registered for the scheme, we return a non-SSH client using the supplied host.
				clientOpts = append(clientOpts,
					client.FromEnv,
					client.WithHost(host),
					client.WithAPIVersionNegotiation())
			}
		} else {
			clientOpts = append(clientOpts,
				client.FromEnv,
				client.WithAPIVersionNegotiation())
		}
	}

	res, err := client.NewClientWithOpts(clientOpts...)

	return res, err
}

// buildHTTPClientFromBytes builds the http client from bytes (content of the files)
func buildHTTPClientFromBytes(caPEMCert, certPEMBlock, keyPEMBlock []byte) (*http.Client, error) {
	tlsConfig := &tls.Config{
		MinVersion: tls.VersionTLS12,
		MaxVersion: 0,
	}
	if certPEMBlock != nil && keyPEMBlock != nil {
		tlsCert, err := tls.X509KeyPair(certPEMBlock, keyPEMBlock)
		if err != nil {
			return nil, err
		}
		tlsConfig.Certificates = []tls.Certificate{tlsCert}
	}

	if len(caPEMCert) == 0 {
		return nil, fmt.Errorf("certificate authority must be specified")
	}
	caPool := x509.NewCertPool()
	if !caPool.AppendCertsFromPEM(caPEMCert) {
		return nil, fmt.Errorf("could not add RootCA pem")
	}
	tlsConfig.RootCAs = caPool

	tr := defaultTransport()
	tr.TLSClientConfig = tlsConfig
	return &http.Client{Transport: tr}, nil
}

// defaultTransport returns a new http.Transport with similar default values to
// http.DefaultTransport, but with idle connections and keepalives disabled.
func defaultTransport() *http.Transport {
	transport := defaultPooledTransport()
	transport.DisableKeepAlives = true
	transport.MaxIdleConnsPerHost = -1
	return transport
}

// defaultPooledTransport returns a new http.Transport with similar default
// values to http.DefaultTransport.
func defaultPooledTransport() *http.Transport {
	transport := &http.Transport{
		Proxy: http.ProxyFromEnvironment,
		DialContext: (&net.Dialer{
			Timeout:   30 * time.Second,
			KeepAlive: 30 * time.Second,
		}).DialContext,
		MaxIdleConns:          100,
		IdleConnTimeout:       90 * time.Second,
		TLSHandshakeTimeout:   10 * time.Second,
		ExpectContinueTimeout: 1 * time.Second,
		MaxIdleConnsPerHost:   runtime.GOMAXPROCS(0) + 1,
	}
	return transport
}<|MERGE_RESOLUTION|>--- conflicted
+++ resolved
@@ -87,13 +87,9 @@
 func (p *dockerNativeProvider) dockerBuild(ctx context.Context,
 	urn resource.URN,
 	props *structpb.Struct,
-<<<<<<< HEAD
-) (string, *structpb.Struct, error) {
-=======
 	isPreview bool,
 ) (string, *structpb.Struct, error) {
 
->>>>>>> 61de3326
 	inputs, err := plugin.UnmarshalProperties(props, plugin.MarshalOptions{KeepUnknowns: true, SkipNulls: true})
 	if err != nil {
 		return "", nil, err
