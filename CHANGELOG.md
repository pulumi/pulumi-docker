## HEAD (Unreleased)
_(none)_

## 1.3.0 (2020-02-27)
* Upgrade to v2.7.0 of the Docker Terraform Provider
<<<<<<< HEAD
* Implemented the docker image build in the Python SDK, ported from the Javascript SDK
=======
* Rename `docker.Config` to `docker.ServiceConfig` to avoid collisions with `Config` package.
>>>>>>> 458cfb17

## 1.2.0 (2020-01-29)
* Upgrade to pulumi-terraform-bridge v1.6.4

## 1.1.0 (2019-12-18)
* Add Terraform resources to .NET SDK ([#121](https://github.com/pulumi/pulumi-docker/pull/121)).

## 1.0.0 (2019-12-06)
* Regenerate SDK against tf2pulumi 0.6.0
* Add ability to skip push on image build
* Upgrade to v2.6.0 of the Docker Terraform Provider
* Upgrade to go1.13
* Add support for .NET (https://github.com/pulumi/pulumi-docker/pull/115)
* Allow users to pass `target` in image.Image when using multi-target Dockerfiles

## 0.17.4 (Released September 5, 2019)

- Update to commit 8a5b696b491c of the Docker Terraform Provider.
- Upgrade pulumi-terraform to 3f206601e7
- Upgrade to Pulumi v1.0.0

## 0.17.3 (Released August 20, 2019)

- Fix image tag name collision during build time (https://github.com/pulumi/pulumi-docker/pull/90)
- Update dependency to latest version of `pulumi`

## 0.17.2 (Released July 19, 2019)

- Add ability to specify arbitrary extra `docker build` CLI options for `buildAndPush...()` functions.

## 0.17.1 (Released March 7, 2019)

## Improvements

- Fix an issue where the Python `pulumi_docker` package was depending on an older `pulumi` package.

## 0.17.0 (Released March 5, 2019)

### Important

Updating to v0.17.0 version of `@pulumi/pulumi`.  This is an update that will not play nicely
in side-by-side applications that pull in prior versions of this package.

See https://github.com/pulumi/pulumi/commit/7f5e089f043a70c02f7e03600d6404ff0e27cc9d for more details.

As such, we are rev'ing the minor version of the package from 0.16 to 0.17.  Recent version of `pulumi` will now detect, and warn, if different versions of `@pulumi/pulumi` are loaded into the same application.  If you encounter this warning, it is recommended you move to versions of the `@pulumi/...` packages that are compatible.  i.e. keep everything on 0.16.x until you are ready to move everything to 0.17.x.

## 0.16.4 (Released January 25th, 2019)

- docker.Image and docker.buildAndPushImage allow a wider set of inputs (i.e. promises and outputs), making it easier to pass in values produced by other resources.

### Improvements

## 0.16.3 (Released January 15th, 2019)

### Improvements

- Updated package constraints such that we do not depend on unreleased versions of `@pulumi/pulumi`.

## 0.16.2 (Released December 5th, 2018)

### Improvements

- Expose resources from Terraform's `docker` provider.

## 0.16.1 (Released Novemeber 13th, 2018)

### Improvements

- Fix an issue where image caching would not work as expected for multi-stage builds.

- Use a unique name per image when tagging it in the registry.

- Fix an issue which could cause iamges to be pushed when there were no relevent updates.

- Add a `registryServer` property to an `Image` to provide information about what registry the image belongs to.

- Don't run `docker login` for the same registry multiple times.

- Don't show output from `docker` invocations unless it fails or issues warnings.<|MERGE_RESOLUTION|>--- conflicted
+++ resolved
@@ -3,11 +3,8 @@
 
 ## 1.3.0 (2020-02-27)
 * Upgrade to v2.7.0 of the Docker Terraform Provider
-<<<<<<< HEAD
+* Rename `docker.Config` to `docker.ServiceConfig` to avoid collisions with `Config` package.
 * Implemented the docker image build in the Python SDK, ported from the Javascript SDK
-=======
-* Rename `docker.Config` to `docker.ServiceConfig` to avoid collisions with `Config` package.
->>>>>>> 458cfb17
 
 ## 1.2.0 (2020-01-29)
 * Upgrade to pulumi-terraform-bridge v1.6.4
