--- conflicted
+++ resolved
@@ -1,11 +1,7 @@
 ## 0.17.5 (Unreleased)
-<<<<<<< HEAD
-- Regenerate SDK against tf2pulumi 0.6.0
-- Add support for .NET (https://github.com/pulumi/pulumi-docker/pull/115)
-=======
 * Regenerate SDK against tf2pulumi 0.6.0
 * Add ability to skip push on image build
->>>>>>> 3f5ed714
+* Add support for .NET (https://github.com/pulumi/pulumi-docker/pull/115)
 
 ## 0.17.4 (Released September 5, 2019)
 
