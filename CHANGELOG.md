--- conflicted
+++ resolved
@@ -1,12 +1,9 @@
 ## 0.17.5 (Unreleased)
 * Regenerate SDK against tf2pulumi 0.6.0
 * Add ability to skip push on image build
-<<<<<<< HEAD
-* Add support for .NET (https://github.com/pulumi/pulumi-docker/pull/115)
-=======
 * Upgrade to v2.6.0 of the Docker Terraform Provider
 * Upgrade to go1.13
->>>>>>> d49dbec5
+* Add support for .NET (https://github.com/pulumi/pulumi-docker/pull/115)
 
 ## 0.17.4 (Released September 5, 2019)
 
