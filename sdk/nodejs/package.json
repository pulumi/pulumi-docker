{
    "name": "@pulumi/docker",
    "version": "${VERSION}",
    "description": "A Pulumi package for interacting with Docker in Pulumi programs",
    "keywords": [
        "pulumi",
        "docker"
    ],
    "homepage": "https://pulumi.io",
    "repository": "https://github.com/pulumi/pulumi-docker",
    "license": "Apache-2.0",
    "scripts": {
        "build": "tsc"
    },
    "dependencies": {
<<<<<<< HEAD
        "@pulumi/pulumi": "feature-proxyOutput",
=======
        "@pulumi/pulumi": "^0.17.1",
>>>>>>> 58da34cb
        "semver": "^5.4.0"
    },
    "devDependencies": {
        "@types/node": "^10.0.0",
        "@types/semver": "^5.4.0",
        "typescript": "^3.0.0"
    },
    "pulumi": {
        "resource": true
    }
}<|MERGE_RESOLUTION|>--- conflicted
+++ resolved
@@ -13,11 +13,7 @@
         "build": "tsc"
     },
     "dependencies": {
-<<<<<<< HEAD
-        "@pulumi/pulumi": "feature-proxyOutput",
-=======
         "@pulumi/pulumi": "^0.17.1",
->>>>>>> 58da34cb
         "semver": "^5.4.0"
     },
     "devDependencies": {
