--- conflicted
+++ resolved
@@ -216,27 +216,14 @@
 
     // If the container specified a cacheFrom parameter, first set up the cached stages.
     let cacheFrom = Promise.resolve<string[] | undefined>(undefined);
-<<<<<<< HEAD
-    if (typeof pathOrBuild !== "string" && pathOrBuild && pathOrBuild.cacheFrom) {
-        // NOTE: we pull the promise out of the repository URL s.t. we can observe whether or not it
-        // exists. Were we to instead hang an apply off of the raw Input<>, we would never end up
-        // running the pull if the repository had not yet been created.
-        const cacheFromParam = typeof pathOrBuild.cacheFrom === "boolean" ? {} : pathOrBuild.cacheFrom;
-        cacheFrom = pullCacheAsync(baseImageName, cacheFromParam, login, repositoryUrl, logResource);
-    }
-
-    // First build the image.
-    const { imageId, stages } = await buildImageAsync(baseImageName, pathOrBuild, logResource, cacheFrom);
-=======
     if (pullFromCache) {
         const dockerBuild = <pulumi.UnwrappedObject<DockerBuild>>pathOrBuild;
         const cacheFromParam = typeof dockerBuild.cacheFrom === "boolean" ? {} : dockerBuild.cacheFrom;
-        cacheFrom = pullCacheAsync(imageName, cacheFromParam, repositoryUrl, logResource);
+        cacheFrom = pullCacheAsync(baseImageName, cacheFromParam, repositoryUrl, logResource);
     }
 
     // Next, build the image.
-    const { imageId, stages } = await buildImageAsync(imageName, pathOrBuild, logResource, cacheFrom);
->>>>>>> 09c0705f
+    const { imageId, stages } = await buildImageAsync(baseImageName, pathOrBuild, logResource, cacheFrom);
     if (imageId === undefined) {
         throw new Error("Internal error: docker build did not produce an imageId.");
     }
