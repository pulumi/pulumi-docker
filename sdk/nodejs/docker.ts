// Copyright 2016-2018, Pulumi Corporation.
//
// Licensed under the Apache License, Version 2.0 (the "License");
// you may not use this file except in compliance with the License.
// You may obtain a copy of the License at
//
//     http://www.apache.org/licenses/LICENSE-2.0
//
// Unless required by applicable law or agreed to in writing, software
// distributed under the License is distributed on an "AS IS" BASIS,
// WITHOUT WARRANTIES OR CONDITIONS OF ANY KIND, either express or implied.
// See the License for the specific language governing permissions and
// limitations under the License.

import * as pulumi from "@pulumi/pulumi";
import {ResourceError} from "@pulumi/pulumi/errors";
import * as utils from "./utils";

import * as child_process from "child_process";
import * as semver from "semver";

// Registry is the information required to login to a Docker registry.
export interface Registry {
    registry: pulumi.Input<string>;
    username: pulumi.Input<string>;
    password: pulumi.Input<string>;
}

/**
 * CacheFrom may be used to specify build stages to use for the Docker build cache. The final image
 * is always implicitly included.
 */
export interface CacheFrom {
    /**
     * An optional list of build stages to use for caching. Each build stage in this list will be
     * built explicitly and pushed to the target repository. A given stage's image will be tagged as
     * "[stage-name]".
     */
    stages?: pulumi.Input<pulumi.Input<string>[]>;
}

/**
 * DockerBuild may be used to specify detailed instructions about how to build a container.
 */
export interface DockerBuild {
    /**
     * context is a path to a directory to use for the Docker build context, usually the directory
     * in which the Dockerfile resides (although dockerfile may be used to choose a custom location
     * independent of this choice). If not specified, the context defaults to the current working
     * directory; if a relative path is used, it is relative to the current working directory that
     * Pulumi is evaluating.
     */
    context?: pulumi.Input<string>;

    /**
     * dockerfile may be used to override the default Dockerfile name and/or location.  By default,
     * it is assumed to be a file named Dockerfile in the root of the build context.
     */
    dockerfile?: pulumi.Input<string>;

    /**
     * An optional map of named build-time argument variables to set during the Docker build.  This
     * flag allows you to pass built-time variables that can be accessed like environment variables
     * inside the `RUN` instruction.
     */
    args?: pulumi.Input<Record<string, pulumi.Input<string>>>;

    /**
     * An optional CacheFrom object with information about the build stages to use for the Docker
     * build cache. This parameter maps to the --cache-from argument to the Docker CLI. If this
     * parameter is `true`, only the final image will be pulled and passed to --cache-from; if it is
     * a CacheFrom object, the stages named therein will also be pulled and passed to --cache-from.
     */
    cacheFrom?: pulumi.Input<boolean | CacheFrom>;

    /**
     * An optional catch-all string to provide extra CLI options to the docker build command.  For
     * example, use to specify `--network host`.
     */
    extraOptions?: pulumi.Input<pulumi.Input<string>[]>;

    /**
     * Environment variables to set on the invocation of `docker build`, for example to support
     * `DOCKER_BUILDKIT=1 docker build`.
     */
    env?: Record<string, string>;

    /***
     * The target of the dockerfile to build
     */
    target?: pulumi.Input<string>;
}

let dockerPasswordPromise: Promise<boolean> | undefined;

function useDockerPasswordStdin(logResource: pulumi.Resource) {
    if (!dockerPasswordPromise) {
        dockerPasswordPromise = useDockerPasswordStdinWorker();
    }

    return dockerPasswordPromise;

    async function useDockerPasswordStdinWorker() {
        // Verify that 'docker' is on the PATH and get the client/server versions
        let dockerVersionString: string;
        try {
            dockerVersionString = await runCommandThatMustSucceed(
                "docker", ["version", "-f", "{{json .}}"], logResource);
            // IDEA: In the future we could warn here on out-of-date versions of Docker which may not support key
            // features we want to use.

            pulumi.log.debug(`'docker version' => ${dockerVersionString}`, logResource);
        } catch (err) {
            throw new ResourceError("No 'docker' command available on PATH: Please install to use container 'build' mode.", logResource);
        }

        // Decide whether to use --password or --password-stdin based on the client version.
        try {
            const versionData: any = JSON.parse(dockerVersionString!);
            const clientVersion: string = versionData.Client.Version;
            return semver.gte(clientVersion, "17.07.0", true);
        } catch (err) {
            pulumi.log.info(`Could not process Docker version (${err})`, logResource);
        }

        return false;
    }
}

/**
 * @deprecated Use [buildAndPushImage] instead.  This function loses the Output resource tracking
 * information from [pathOrBuild] and [repositoryUrl].  [buildAndPushImage] properly keeps track of
 * this in the result.
 */
export function buildAndPushImageAsync(
    baseImageName: string,
    pathOrBuild: pulumi.Input<string | DockerBuild>,
    repositoryUrl: pulumi.Input<string>,
    logResource: pulumi.Resource,
    connectToRegistry?: () => pulumi.Input<Registry>,
    skipPush: boolean = false): Promise<string> {

    const output = buildAndPushImage(baseImageName, pathOrBuild, repositoryUrl, logResource, connectToRegistry, skipPush);

    // Ugly, but necessary to bridge between the proper Output-returning function and this
    // Promise-returning one.
    return (<any>output).promise();
}

/**
 * buildAndPushImage will build and push the Dockerfile and context from [pathOrBuild] into the
 * requested docker repo [repositoryUrl].  It returns the unique target image name for the image in
 * the docker repository.  During preview this will build the image, and return the target image
 * name, without pushing. During a normal update, it will do the same, as well as tag and push the
 * image.
 */
export function buildAndPushImage(
    imageName: string,
    pathOrBuild: pulumi.Input<string | DockerBuild>,
    repositoryUrl: pulumi.Input<string> | undefined,
    logResource: pulumi.Resource,
    connectToRegistry?: () => pulumi.Input<Registry>,
    skipPush: boolean = false): pulumi.Output<string> {

    // We do something rather interesting here.  We do not want to proceed if we don't actually have
    // a value yet for `pathOrBuild`.  So we do a normal `ouput(...).apply(...)`.  However, we *do*
    // want proceed if we don't have a value yet for `repositoryUrl`.  In that case, we'll just
    // build without actually pushing.  To support that, we run `.apply` on the repoUrl, but we pass
    // in `runWithUnknowns:true` to actually continue on in that case.
    return pulumi.output(pathOrBuild).apply(pathOrBuild => {
        const op = pulumi.output(repositoryUrl);

        // @ts-ignore Allow calling the 'runWithUnknowns' overload.
        const res: pulumi.Output<string> = op.apply(u => buildAndPushImageImpl(pathOrBuild, u), /*runWithUnknowns:*/ true);

        return res;
    });

    async function buildAndPushImageImpl(
            pathOrBuild: string | pulumi.Unwrap<DockerBuild>,
            repositoryUrl: string | undefined): Promise<string> {

        // if we got an unknown repository url, just set to undefined for the remainder of
        // processing. The rest of the code can handle that.
        if (pulumi.containsUnknowns(repositoryUrl)) {
            repositoryUrl = undefined;
        }

        logEphemeral("Starting docker build...", logResource);
        const buildResult = await buildImage(imageName, pathOrBuild, repositoryUrl, logResource, connectToRegistry);
        logEphemeral("Completed docker build", logResource);

        // If we have no repository url, then we definitely can't push our build result. Same if
        // we're in preview.
        if (skipPush || !repositoryUrl || pulumi.runtime.isDryRun()) {
            return imageName;
        }

        logEphemeral("Starting docker push...", logResource);
        const result = await pushImage(repositoryUrl, buildResult, logResource);
        logEphemeral("Completed docker build", logResource);

        return result;
    }
}

function logEphemeral(message: string, logResource: pulumi.Resource) {
    pulumi.log.info(message, logResource, /*streamId:*/ undefined, /*ephemeral:*/ true);
}

/** @internal for testing purposes */
export function checkRepositoryUrl(repositoryUrl: string) {
    const { tag } = utils.getImageNameAndTag(repositoryUrl);

    // We want to report an advisory error to users so that they don't accidentally include a 'tag'
    // in the repo url they supply.  i.e. their repo url can be:
    //
    //      docker.mycompany.com/namespace/myimage
    //
    // but should not be:
    //
    //      docker.mycompany.com/namespace/myimage:latest
    //
    // We could consider removing this check entirely.  However, it is likely valuable to catch
    // clear mistakes where a tag was included in a repo url inappropriately.
    //
    // However, since we do have the check, we need to ensure that we do allow the user to specify
    // a *port* on their repository that the are communicating with.  i.e. it's fine to have:
    //
    //      docker.mycompany.com:5000 or
    //      docker.mycompany.com:5000/namespace/myimage
    //
    // So check if this actually does look like a port, and don't report an error in that case.
    //
    // From: https://www.w3.org/Addressing/URL/url-spec.txt
    //
    //      port        digits
    //
    // Regex = any number of digits, optionally followed by / and any remainder.
    if (tag && !/^\d+(\/.*)?/g.test(tag)) {
        throw new Error(`[repositoryUrl] should not contain a tag: ${tag}`);
    }
}

async function buildImage(
        baseImageName: string,
        pathOrBuild: string | pulumi.Unwrap<DockerBuild>,
        repositoryUrl: string | undefined,
        logResource: pulumi.Resource,
        connectToRegistry: (() => pulumi.Input<Registry>) | undefined): Promise<BuildResult> {

    if (repositoryUrl) {
        checkRepositoryUrl(repositoryUrl);
    }

    // login immediately if we're going to have to actually communicate with a remote registry.
    //
    // We know we have to login if:
    //
    //  1. We're doing an update.  In that case, we'll always want to login so we can push our
    //     images to the remote registry.
    //
    // 2. We're in preview or update and the build information contains 'cache from' information. In
    //    that case, we'll want want to pull from the registry and will need to login for that.
    //
    // Logging in immediately also helps us side-step a strange issue we've seen downstream where
    // Node can be unhappy if we try to call connectToRegistry (which may end up calling deasync'ed
    // invoke calls) *after* we've spawned some calls to docker builds.  Front-loading this step
    // seems to avoid all those issues.

    const pullFromCache = typeof pathOrBuild !== "string" && pathOrBuild && pathOrBuild.cacheFrom && !!repositoryUrl;

    // If no `connectToRegistry` function was passed in we simply assume docker is already
    // logged-in to the correct registry (or uses auto-login via credential helpers).
    if (connectToRegistry) {
        if (!pulumi.runtime.isDryRun() || pullFromCache) {
            logEphemeral("Logging in to registry...", logResource);
            const registryOutput = pulumi.output(connectToRegistry());
            const registry: pulumi.Unwrap<Registry> = await (<any>registryOutput).promise();
            await loginToRegistry(registry, logResource);
        }
    }

    // If the container specified a cacheFrom parameter, first set up the cached stages.
    let cacheFrom = Promise.resolve<string[] | undefined>(undefined);
    if (pullFromCache) {
        const dockerBuild = <pulumi.UnwrappedObject<DockerBuild>>pathOrBuild;
        const cacheFromParam = (typeof dockerBuild.cacheFrom === "boolean" ? {} : dockerBuild.cacheFrom) || {};

        // pullFromCache is only true if repositoryUrl is present.
        cacheFrom = pullCacheAsync(baseImageName, cacheFromParam, repositoryUrl!, logResource);
    }

    // Next, build the image.
<<<<<<< HEAD
    const buildResult = await buildImageAsync(baseImageName, pathOrBuild, logResource, cacheFrom);
    if (buildResult.imageId === undefined) {
        throw new Error("Internal error: docker build did not produce an imageId.");
    }
=======
    const {imageId, stages} = await buildImageAsync(baseImageName, pathOrBuild, logResource, cacheFrom);
>>>>>>> 238b42a5

    return buildResult;
}

async function pushImage(repositoryUrl: string, buildResult: BuildResult, logResource: pulumi.Resource): Promise<string> {
    const { imageName: baseImageName, imageId, stages } = buildResult;

    const tag = utils.getImageNameAndTag(baseImageName).tag;

    // Generate a name that uniquely will identify this built image.  This is similar in purpose to
    // the name@digest form that can be normally be retrieved from a docker repository.  However,
    // this tag doesn't require actually pushing the image, nor does it require communicating with
    // some external system, making it suitable for unique identification, even during preview.
    // This also means that if docker produces a new imageId, we'll get a new name here, ensuring that
    // resources (like docker.Image and cloud.Service) will be appropriately replaced.
    const uniqueTaggedImageName = createTaggedImageName(repositoryUrl, tag, imageId);

    // Use those to push the image.  Then just return the unique target name. as the final result
    // for our caller to use. Only push the image during an update, do not push during a preview.


    // Push the final image first, then push the stage images to use for caching.

    // First, push with both the optionally-requested-tag *and* imageId (which is guaranteed to
    // be defined).  By using the imageId we give the image a fully unique location that we can
    // successfully pull regardless of whatever else has happened at this repositoryUrl.

    // Next, push only with the optionally-requested-tag.  Users of this API still want to get a
    // nice and simple url that they can reach this image at, without having the explicit imageId
    // hash added to it.  Note: this location is not guaranteed to be idempotent.  For example,
    // pushes on other machines might overwrite that location.
    await tagAndPushImageAsync(baseImageName, repositoryUrl, tag, imageId, logResource);
    await tagAndPushImageAsync(baseImageName, repositoryUrl, tag, /*imageId:*/ undefined, logResource);

    for (const stage of stages) {
        await tagAndPushImageAsync(
            localStageImageName(baseImageName, stage), repositoryUrl, stage, /*imageId:*/ undefined, logResource);
    }

    return uniqueTaggedImageName;
}

function localStageImageName(imageName: string, stage: string) {
    return `${imageName}-${stage}`;
}

function createTaggedImageName(repositoryUrl: string, tag: string | undefined, imageId: string | undefined): string {
    const pieces: string[] = [];
    if (tag) {
        pieces.push(tag);
    }

    if (imageId) {
        pieces.push(imageId);
    }

    // Note: we don't do any validation that the tag is well formed, as per:
    // https://docs.docker.com/engine/reference/commandline/tag
    //
    // If there are any issues with it, we'll just let docker report the problem.
    const fullTag = pieces.join("-");
    return fullTag ? `${repositoryUrl}:${fullTag}` : repositoryUrl;
}

async function pullCacheAsync(
    imageName: string,
    cacheFrom: pulumi.Unwrap<CacheFrom>,
    repoUrl: string,
    logResource: pulumi.Resource): Promise<string[] | undefined> {

    // Ensure that we have a repository URL. If we don't, we won't be able to pull anything.
    if (!repoUrl) {
        return undefined;
    }

    pulumi.log.debug(`pulling cache for ${imageName} from ${repoUrl}`, logResource);

    const cacheFromImages: string[] = [];
    const stages = (cacheFrom.stages || []).concat([""]);
    for (const stage of stages) {
        const tag = stage ? `:${stage}` : "";
        const image = `${repoUrl}${tag}`;

        // Try to pull the existing image if it exists.  This may fail if the image does not exist.
        // That's fine, just move onto the next stage.  Also, pass along a flag saying that we
        // should print that error as a warning instead.  We don't want the update to succeed but
        // the user to then get a nasty "error:" message at the end.
        const {code} = await runCommandThatCanFail(
            "docker", ["pull", image], logResource,
            /*reportFullCommand:*/ true, /*reportErrorAsWarning:*/ true);
        if (code) {
            continue;
        }

        cacheFromImages.push(image);
    }

    return cacheFromImages;
}

interface BuildResult {
    imageName: string;
    imageId: string;
    stages: string[];
}

async function buildImageAsync(
    imageName: string,
    pathOrBuild: string | pulumi.Unwrap<DockerBuild>,
    logResource: pulumi.Resource,
    cacheFrom: Promise<string[] | undefined>): Promise<BuildResult> {

    let build: pulumi.Unwrap<DockerBuild>;
    if (typeof pathOrBuild === "string") {
        build = {
            context: pathOrBuild,
        };
    } else if (pathOrBuild) {
        build = pathOrBuild;
    } else {
        throw new ResourceError(`Cannot build a container with an empty build specification`, logResource);
    }

    // If the build context is missing, default it to the working directory.
    if (!build.context) {
        build.context = ".";
    }

    logEphemeral(
        `Building container image '${imageName}': context=${build.context}` +
        (build.dockerfile ? `, dockerfile=${build.dockerfile}` : "") +
        (build.args ? `, args=${JSON.stringify(build.args)}` : "") +
        (build.target ? `, target=${build.target}` : ""), logResource);

    // If the container build specified build stages to cache, build each in turn.
    const stages = [];
    if (build.cacheFrom && typeof build.cacheFrom !== "boolean" && build.cacheFrom.stages) {
        for (const stage of build.cacheFrom.stages) {
            await dockerBuild(
                localStageImageName(imageName, stage), build, cacheFrom, logResource, stage);
            stages.push(stage);
        }
    }

    // Invoke Docker CLI commands to build.
    await dockerBuild(imageName, build, cacheFrom, logResource);

    // Finally, inspect the image so we can return the SHA digest. Do not forward the output of this
    // command this to the CLI to show the user.
    const inspectResult = await runCommandThatMustSucceed(
        "docker", ["image", "inspect", "-f", "{{.Id}}", imageName], logResource);
    if (!inspectResult) {
        throw new ResourceError(
            `No digest available for image ${imageName}`, logResource);
    }

    // From https://docs.docker.com/registry/spec/api/#content-digests
    //
    // the image id will be a "algorithm:hex" pair.  We don't care about the algorithm part.  All we
    // want is the unique portion we can use elsewhere.  Since we are also going to place this in an
    // image tag, we also don't want the colon, as that's not legal there.  So simply grab the hex
    // portion after the colon and return that.

    let imageId = inspectResult.trim();
    const colonIndex = imageId.lastIndexOf(":");
    imageId = colonIndex < 0 ? imageId : imageId.substr(colonIndex + 1);

    return { imageName, imageId, stages };
}

async function dockerBuild(
    imageName: string,
    build: pulumi.Unwrap<DockerBuild>,
    cacheFrom: Promise<string[] | undefined>,
    logResource: pulumi.Resource,
    target?: string): Promise<void> {

    // Prepare the build arguments.
    const buildArgs: string[] = ["build"];
    if (build.dockerfile) {
        buildArgs.push(...["-f", build.dockerfile]); // add a custom Dockerfile location.
    }
    if (build.args) {
        for (const arg of Object.keys(build.args)) {
            buildArgs.push(...["--build-arg", `${arg}=${build.args[arg]}`]);
        }
    }
    if (build.target) {
        buildArgs.push(...["--target", build.target]);
    }
    if (build.cacheFrom) {
        const cacheFromImages = await cacheFrom;
        if (cacheFromImages && cacheFromImages.length) {
            buildArgs.push(...["--cache-from", cacheFromImages.join()]);
        }
    }
    if (build.extraOptions) {
        buildArgs.push(...build.extraOptions);
    }
    buildArgs.push(build.context!); // push the docker build context onto the path.

    buildArgs.push(...["-t", imageName]); // tag the image with the chosen name.
    if (target) {
        buildArgs.push(...["--target", target]);
    }

    await runCommandThatMustSucceed("docker", buildArgs, logResource, undefined, undefined, build.env);

}

interface LoginResult {
    registryName: string;
    username: string;
    loginCommand: Promise<void>;
}

// Keep track of registries and users that have been logged in.  If we've already logged into that
// registry with that user, there's no need to do it again.
const loginResults: LoginResult[] = [];

function loginToRegistry(registry: pulumi.Unwrap<Registry>, logResource: pulumi.Resource): Promise<void> {
    const {registry: registryName, username, password} = registry;

    // See if we've issued an outstanding requests to login into this registry.  If so, just
    // await the results of that login request.  Otherwise, create a new request and keep it
    // around so that future login requests will see it.
    let loginResult = loginResults.find(
        r => r.registryName === registryName && r.username === username);
    if (!loginResult) {
        // Note: we explicitly do not 'await' the 'loginAsync' call here.  We do not want
        // to relinquish control of this thread-of-execution yet.  We want to ensure that
        // we first update `loginResults` with our record object so that any future executions
        // through this method see that the login was kicked off and can wait on that.
        loginResult = {registryName, username, loginCommand: loginAsync()};
        loginResults.push(loginResult);
    } else {
        logEphemeral(`Reusing existing login for ${username}@${registryName}`, logResource);
    }

    return loginResult.loginCommand;

    async function loginAsync() {
        const dockerPasswordStdin = await useDockerPasswordStdin(logResource);

        // pass 'reportFullCommandLine: false' here so that if we fail to login we don't emit the
        // username/password in our logs.  Instead, we'll just say "'docker login' failed with code ..."
        if (dockerPasswordStdin) {
            await runCommandThatMustSucceed(
                "docker", ["login", "-u", username, "--password-stdin", registryName],
                logResource, /*reportFullCommandLine*/ false, password);
        } else {
            await runCommandThatMustSucceed(
                "docker", ["login", "-u", username, "-p", password, registryName],
                logResource, /*reportFullCommandLine*/ false);
        }
    }
}

async function tagAndPushImageAsync(
    imageName: string, repositoryUrl: string,
    tag: string | undefined, imageId: string | undefined,
    logResource: pulumi.Resource): Promise<void> {

    // Ensure we have a unique target name for this image, and tag and push to that unique target.
    await doTagAndPushAsync(createTaggedImageName(repositoryUrl, tag, imageId));

    // If the user provided a tag themselves (like "x/y:dev") then also tag and push directly to
    // that 'dev' tag.  This is not going to be a unique location, and future pushes will overwrite
    // this location.  However, that's ok as there's still the unique target we generated above.
    //
    // Note: don't need to do this if imageId was 'undefined' as the above line will have already
    // taken care of things for us.
    if (tag !== undefined && imageId !== undefined) {
        await doTagAndPushAsync(createTaggedImageName(repositoryUrl, tag, /*imageId:*/ undefined));
    }

    return;

    async function doTagAndPushAsync(targetName: string) {
        await runCommandThatMustSucceed("docker", ["tag", imageName, targetName], logResource);
        await runCommandThatMustSucceed("docker", ["push", targetName], logResource);
    }
}

interface CommandResult {
    code: number;
    stdout: string;
}

function getCommandLineMessage(
    cmd: string, args: string[], reportFullCommandLine: boolean, env?: Record<string, string>) {

    const argString = reportFullCommandLine ? args.join(" ") : args[0];
    const envString = env === undefined ? "" : Object.keys(env).map(k => `${k}=${env[k]}`).join(" ");
    return `'${envString} ${cmd} ${argString}'`;
}

function getFailureMessage(
    cmd: string, args: string[], reportFullCommandLine: boolean, code: number, env?: Record<string, string>) {

    return `${getCommandLineMessage(cmd, args, reportFullCommandLine, env)} failed with exit code ${code}`;
}

// [reportFullCommandLine] is used to determine if the full command line should be reported
// when an error happens.  In general reporting the full command line is fine.  But it should be set
// to false if it might contain sensitive information (like a username/password)
async function runCommandThatMustSucceed(
    cmd: string,
    args: string[],
    logResource: pulumi.Resource,
    reportFullCommandLine: boolean = true,
    stdin?: string,
    env?: { [name: string]: string }): Promise<string> {

    const {code, stdout} = await runCommandThatCanFail(
        cmd, args, logResource, reportFullCommandLine, /*reportErrorAsWarning:*/ false, stdin, env);

    if (code !== 0) {
        // Fail the entire build and push.  This includes the full output of the command so that at
        // the end the user can review the full docker message about what the problem was.
        //
        // Note: a message about the command failing will have already been ephemerally reported to
        // the status column.
        throw new ResourceError(
            `${getFailureMessage(cmd, args, reportFullCommandLine, code)}\n${stdout}`, logResource);
    }

    return stdout;
}

// Runs a CLI command in a child process, returning a promise for the process's exit. Both stdout
// and stderr are redirected to process.stdout and process.stder by default.
//
// If the [stdin] argument is defined, it's contents are piped into stdin for the child process.
//
// [logResource] is used to specify the resource to associate command output with. Stderr messages
// are always sent (since they may contain important information about something that's gone wrong).
// Stdout messages will be logged ephemerally to this resource.  This lets the user know there is
// progress, without having that dumped on them at the end.  If an error occurs though, the stdout
// content will be printed.
//
// The promise returned by this function should never reach the rejected state.  Even if the
// underlying spawned command has a problem, this will result in a resolved promise with the
// [CommandResult.code] value set to a non-zero value.
async function runCommandThatCanFail(
    cmd: string,
    args: string[],
    logResource: pulumi.Resource,
    reportFullCommandLine: boolean,
    reportErrorAsWarning: boolean,
    stdin?: string,
    env?: { [name: string]: string }): Promise<CommandResult> {

    // Let the user ephemerally know the command we're going to execute.
    logEphemeral(`Executing ${getCommandLineMessage(cmd, args, reportFullCommandLine, env)}`, logResource);

    // Generate a unique stream-ID that we'll associate all the docker output with. This will allow
    // each spawned CLI command's output to associated with 'resource' and also streamed to the UI
    // in pieces so that it can be displayed live.  The stream-ID is so that the UI knows these
    // messages are all related and should be considered as one large message (just one that was
    // sent over in chunks).
    //
    // We use Math.random here in case our package is loaded multiple times in memory (i.e. because
    // different downstream dependencies depend on different versions of us).  By being random we
    // effectively make it completely unlikely that any two cli outputs could map to the same stream
    // id.
    //
    // Pick a reasonably distributed number between 0 and 2^30.  This will fit as an int32
    // which the grpc layer needs.
    const streamID = Math.floor(Math.random() * (1 << 30));

    return new Promise<CommandResult>((resolve, reject) => {
        const p = child_process.spawn(cmd, args, {env});

        // We store the results from stdout in memory and will return them as a string.
        let stdOutChunks: Buffer[] = [];
        let stdErrChunks: Buffer[] = [];

        p.stdout.on("data", (chunk: Buffer) => {
            // Report all stdout messages as ephemeral messages.  That way they show up in the
            // info bar as they're happening.  But they do not overwhelm the user as the end
            // of the run.
            logEphemeral(chunk.toString(), logResource);
            stdOutChunks.push(chunk);
        });

        p.stderr.on("data", (chunk: Buffer) => {
            // We can't stream these stderr messages as we receive them because we don't knows at
            // this point because Docker uses stderr for both errors and warnings.  So, instead, we
            // just collect the messages, and wait for the process to end to decide how to report
            // them.
            stdErrChunks.push(chunk);
        });

        // In both cases of 'error' or 'close' we execute the same 'finish up' codepath. This
        // codepath effectively flushes (and clears) the stdout and stderr streams we've been
        // buffering.  We'll also return the stdout stream to the caller, and we'll appropriately
        // return if we failed or not depending on if we got an actual exception, or if the spawned
        // process returned a non-0 error code.
        //
        // Effectively, we are ensuring that we never reject the promise we're returning.  It will
        // always 'resolve', and we will always have the behaviors that:
        //
        // 1. all stderr information is flushed (including the message of an exception if we got one).
        // 2. an ephemeral info message is printed stating if there were any exceptions/status-codes
        // 3. all stdout information is returned to the caller.
        // 4. the caller gets a 0-code on success, and a non-0-code for either an exception or an
        //    error status code.
        //
        // The caller can then decide what to do with this.  Nearly all callers will will be coming
        // through runCommandThatMustSucceed, which will see a non-0 code and will then throw with
        // a full message.

        p.on("error", err => {
            // received some sort of real error.  push the message of that error to our stdErr
            // stream (so it will get reported) and then move this promise to the resolved, 1-code
            // state to indicate failure.
            stdErrChunks.push(new Buffer(err.message));
            finish(/*code: */ 1);
        });

        p.on("close", code => {
            finish(code);
        });

        if (stdin) {
            p.stdin.end(stdin);
        }

        return;

        // Moves our promise to the resolved state, after appropriately dealing with any errors
        // we've encountered.  Importantly, this function can be called multiple times safely.
        // It will clean up after itself so that multiple calls don't end up causing any issues.

        function finish(code: number) {
            // Collapse our stored stdout/stderr messages into single strings.
            const stderr = Buffer.concat(stdErrChunks).toString();
            const stdout = Buffer.concat(stdOutChunks).toString();

            // Clear out our output buffers.  This ensures that if we get called again, we don't
            // double print these messages.
            stdOutChunks = [];
            stdErrChunks = [];

            // If we got any stderr messages, report them as an error/warning depending on the
            // result of the operation.
            if (stderr.length > 0) {
                if (code && !reportErrorAsWarning) {
                    // Command returned non-zero code.  Treat these stderr messages as an error.
                    pulumi.log.error(stderr, logResource, streamID);
                } else {
                    // command succeeded.  These were just warning.
                    pulumi.log.warn(stderr, logResource, streamID);
                }
            }

            // If the command failed report an ephemeral message indicating which command it was.
            // That way the user can immediately see something went wrong in the info bar.  The
            // caller (normally runCommandThatMustSucceed) can choose to also report this
            // non-ephemerally.
            if (code) {
                logEphemeral(getFailureMessage(cmd, args, reportFullCommandLine, code), logResource);
            }

            resolve({code, stdout});
        }
    });
}<|MERGE_RESOLUTION|>--- conflicted
+++ resolved
@@ -171,36 +171,14 @@
         const op = pulumi.output(repositoryUrl);
 
         // @ts-ignore Allow calling the 'runWithUnknowns' overload.
-        const res: pulumi.Output<string> = op.apply(u => buildAndPushImageImpl(pathOrBuild, u), /*runWithUnknowns:*/ true);
+        const res: pulumi.Output<string> = op.apply(u => helper(pathOrBuild, u), /*runWithUnknowns:*/ true);
 
         return res;
     });
 
-    async function buildAndPushImageImpl(
-            pathOrBuild: string | pulumi.Unwrap<DockerBuild>,
-            repositoryUrl: string | undefined): Promise<string> {
-
-        // if we got an unknown repository url, just set to undefined for the remainder of
-        // processing. The rest of the code can handle that.
-        if (pulumi.containsUnknowns(repositoryUrl)) {
-            repositoryUrl = undefined;
-        }
-
-        logEphemeral("Starting docker build...", logResource);
-        const buildResult = await buildImage(imageName, pathOrBuild, repositoryUrl, logResource, connectToRegistry);
-        logEphemeral("Completed docker build", logResource);
-
-        // If we have no repository url, then we definitely can't push our build result. Same if
-        // we're in preview.
-        if (skipPush || !repositoryUrl || pulumi.runtime.isDryRun()) {
-            return imageName;
-        }
-
-        logEphemeral("Starting docker push...", logResource);
-        const result = await pushImage(repositoryUrl, buildResult, logResource);
-        logEphemeral("Completed docker build", logResource);
-
-        return result;
+    function helper(pathOrBuild: string | pulumi.Unwrap<DockerBuild>,
+                    repositoryUrl: string | undefined) {
+        return buildAndPushImageWorker(imageName, pathOrBuild, repositoryUrl, logResource, connectToRegistry, skipPush);
     }
 }
 
@@ -242,16 +220,51 @@
     }
 }
 
-async function buildImage(
+async function buildAndPushImageWorker(
+        imageName: string,
+        pathOrBuild: string | pulumi.Unwrap<DockerBuild>,
+        repositoryUrl: string | undefined,
+        logResource: pulumi.Resource,
+        connectToRegistry: (() => pulumi.Input<Registry>) | undefined,
+        skipPush: boolean): Promise<string> {
+
+    // if we got an unknown repository url, just set to undefined for the remainder of
+    // processing. The rest of the code can handle that.
+    if (pulumi.containsUnknowns(repositoryUrl)) {
+        repositoryUrl = undefined;
+    }
+
+    if (repositoryUrl) {
+        checkRepositoryUrl(repositoryUrl);
+    }
+
+    // Immediately start pulling from docker if we can.
+    const cacheFrom = await pullFromCache(imageName, pathOrBuild, repositoryUrl, logResource, connectToRegistry);
+
+    // Then
+    logEphemeral("Starting docker build...", logResource);
+    const buildResult = await buildImage(imageName, pathOrBuild, cacheFrom, logResource);
+    logEphemeral("Completed docker build", logResource);
+
+    // If we have no repository url, then we definitely can't push our build result. Same if
+    // we're in preview.
+    if (skipPush || !repositoryUrl || pulumi.runtime.isDryRun()) {
+        return imageName;
+    }
+
+    logEphemeral("Starting docker push...", logResource);
+    const result = await pushImage(repositoryUrl, buildResult, logResource);
+    logEphemeral("Completed docker build", logResource);
+
+    return result;
+}
+
+async function pullFromCache(
         baseImageName: string,
         pathOrBuild: string | pulumi.Unwrap<DockerBuild>,
         repositoryUrl: string | undefined,
         logResource: pulumi.Resource,
-        connectToRegistry: (() => pulumi.Input<Registry>) | undefined): Promise<BuildResult> {
-
-    if (repositoryUrl) {
-        checkRepositoryUrl(repositoryUrl);
-    }
+        connectToRegistry: (() => pulumi.Input<Registry>) | undefined) {
 
     // login immediately if we're going to have to actually communicate with a remote registry.
     //
@@ -282,26 +295,15 @@
     }
 
     // If the container specified a cacheFrom parameter, first set up the cached stages.
-    let cacheFrom = Promise.resolve<string[] | undefined>(undefined);
-    if (pullFromCache) {
-        const dockerBuild = <pulumi.UnwrappedObject<DockerBuild>>pathOrBuild;
-        const cacheFromParam = (typeof dockerBuild.cacheFrom === "boolean" ? {} : dockerBuild.cacheFrom) || {};
-
-        // pullFromCache is only true if repositoryUrl is present.
-        cacheFrom = pullCacheAsync(baseImageName, cacheFromParam, repositoryUrl!, logResource);
-    }
-
-    // Next, build the image.
-<<<<<<< HEAD
-    const buildResult = await buildImageAsync(baseImageName, pathOrBuild, logResource, cacheFrom);
-    if (buildResult.imageId === undefined) {
-        throw new Error("Internal error: docker build did not produce an imageId.");
-    }
-=======
-    const {imageId, stages} = await buildImageAsync(baseImageName, pathOrBuild, logResource, cacheFrom);
->>>>>>> 238b42a5
-
-    return buildResult;
+    if (!pullFromCache) {
+        return undefined;
+    }
+
+    const dockerBuild = <pulumi.UnwrappedObject<DockerBuild>>pathOrBuild;
+    const cacheFromParam = (typeof dockerBuild.cacheFrom === "boolean" ? {} : dockerBuild.cacheFrom) || {};
+
+    // pullFromCache is only true if repositoryUrl is present.
+    return await pullCacheAsync(baseImageName, cacheFromParam, repositoryUrl!, logResource);
 }
 
 async function pushImage(repositoryUrl: string, buildResult: BuildResult, logResource: pulumi.Resource): Promise<string> {
@@ -406,11 +408,11 @@
     stages: string[];
 }
 
-async function buildImageAsync(
+async function buildImage(
     imageName: string,
     pathOrBuild: string | pulumi.Unwrap<DockerBuild>,
-    logResource: pulumi.Resource,
-    cacheFrom: Promise<string[] | undefined>): Promise<BuildResult> {
+    cacheFrom: string[] | undefined,
+    logResource: pulumi.Resource): Promise<BuildResult> {
 
     let build: pulumi.Unwrap<DockerBuild>;
     if (typeof pathOrBuild === "string") {
@@ -473,7 +475,7 @@
 async function dockerBuild(
     imageName: string,
     build: pulumi.Unwrap<DockerBuild>,
-    cacheFrom: Promise<string[] | undefined>,
+    cacheFrom: string[] | undefined,
     logResource: pulumi.Resource,
     target?: string): Promise<void> {
 
@@ -491,7 +493,7 @@
         buildArgs.push(...["--target", build.target]);
     }
     if (build.cacheFrom) {
-        const cacheFromImages = await cacheFrom;
+        const cacheFromImages = cacheFrom;
         if (cacheFromImages && cacheFromImages.length) {
             buildArgs.push(...["--cache-from", cacheFromImages.join()]);
         }
